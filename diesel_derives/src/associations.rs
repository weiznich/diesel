use proc_macro2;
use syn;

use diagnostic_shim::*;
use meta::*;
use model::*;
use util::*;

pub fn derive(item: syn::DeriveInput) -> Result<proc_macro2::TokenStream, Diagnostic> {
    let model = Model::from_item(&item)?;
    let tokens = MetaItem::all_with_name(&item.attrs, "belongs_to")
        .into_iter()
        .filter_map(
            |attr| match derive_belongs_to(&model, &item.generics, attr) {
                Ok(t) => Some(t),
                Err(e) => {
                    e.emit();
                    None
                }
            },
        );

    Ok(wrap_in_dummy_mod(
        model.dummy_mod_name("associations"),
        quote!(#(#tokens)*),
    ))
}

fn derive_belongs_to(
    model: &Model,
    generics: &syn::Generics,
    meta: MetaItem,
) -> Result<proc_macro2::TokenStream, Diagnostic> {
    let AssociationOptions {
        parent_struct,
        foreign_key,
    } = AssociationOptions::from_meta(meta)?;
    let (_, ty_generics, _) = generics.split_for_impl();

    let foreign_key_field = model.find_column(&foreign_key)?;
    let struct_name = &model.name;
    let foreign_key_access = foreign_key_field.name.access();
    let foreign_key_ty = inner_of_option_ty(&foreign_key_field.ty);
    let table_name = model.table_name();

    let mut generics = generics.clone();

<<<<<<< HEAD
=======
    // TODO: Remove this special casing as soon as we bump our minimal supported
    // rust version to >= 1.30.0 because this version will add
    // `impl<'a, T> From<&'a Option<T>> for Option<&'a T>` to the std-lib
>>>>>>> 83fe628b
    let foreign_key_expr = if is_option_ty(&foreign_key_field.ty) {
        quote!(self#foreign_key_access.as_ref().and_then(std::convert::Into::into))
    } else {
        quote!(std::convert::Into::into(&self#foreign_key_access))
    };

    generics.params.push(parse_quote!(__FK));
    {
        let where_clause = generics.where_clause.get_or_insert(parse_quote!(where));
        where_clause
            .predicates
            .push(parse_quote!(__FK: std::hash::Hash + std::cmp::Eq));
        where_clause.predicates.push(
            parse_quote!(for<'__a> &'__a #foreign_key_ty: std::convert::Into<::std::option::Option<&'__a __FK>>),
        );
        where_clause.predicates.push(
            parse_quote!(for<'__a> &'__a #parent_struct: diesel::associations::Identifiable<Id = &'__a __FK>),
        );
    }

    let (impl_generics, _, where_clause) = generics.split_for_impl();

    Ok(quote! {
        impl #impl_generics diesel::associations::BelongsTo<#parent_struct>
            for #struct_name #ty_generics
            #where_clause
        {
            type ForeignKey = __FK;
            type ForeignKeyColumn = #table_name::#foreign_key;

            fn foreign_key(&self) -> std::option::Option<&Self::ForeignKey> {
                #foreign_key_expr
            }

            fn foreign_key_column() -> Self::ForeignKeyColumn {
                #table_name::#foreign_key
            }
        }
    })
}

struct AssociationOptions {
    parent_struct: syn::Ident,
    foreign_key: syn::Ident,
}

impl AssociationOptions {
    fn from_meta(meta: MetaItem) -> Result<Self, Diagnostic> {
        let parent_struct = meta.nested()?
            .nth(0)
            .ok_or_else(|| meta.span())
            .and_then(|m| m.word().map_err(|_| m.span()))
            .map_err(|span| {
                span.error("Expected a struct name")
                    .help("e.g. `#[belongs_to(User)]`")
            })?;
        let foreign_key = meta.nested_item("foreign_key")
            .ok()
            .map(|i| i.ident_value())
            .unwrap_or_else(|| Ok(infer_foreign_key(&parent_struct)))?;

        let unrecognized_options = meta.nested()?.skip(1).filter(|n| n.name() != "foreign_key");
        for ignored in unrecognized_options {
            ignored
                .span()
                .warning(format!("Unrecognized option {}", ignored.name()))
                .emit();
        }

        Ok(Self {
            parent_struct,
            foreign_key,
        })
    }
}

fn infer_foreign_key(name: &syn::Ident) -> syn::Ident {
    let snake_case = camel_to_snake(&name.to_string());
    syn::Ident::new(&format!("{}_id", snake_case), name.span())
}<|MERGE_RESOLUTION|>--- conflicted
+++ resolved
@@ -45,14 +45,11 @@
 
     let mut generics = generics.clone();
 
-<<<<<<< HEAD
-=======
     // TODO: Remove this special casing as soon as we bump our minimal supported
     // rust version to >= 1.30.0 because this version will add
     // `impl<'a, T> From<&'a Option<T>> for Option<&'a T>` to the std-lib
->>>>>>> 83fe628b
     let foreign_key_expr = if is_option_ty(&foreign_key_field.ty) {
-        quote!(self#foreign_key_access.as_ref().and_then(std::convert::Into::into))
+        quote!(self#foreign_key_access.as_ref())
     } else {
         quote!(std::convert::Into::into(&self#foreign_key_access))
     };
@@ -76,7 +73,7 @@
     Ok(quote! {
         impl #impl_generics diesel::associations::BelongsTo<#parent_struct>
             for #struct_name #ty_generics
-            #where_clause
+        #where_clause
         {
             type ForeignKey = __FK;
             type ForeignKeyColumn = #table_name::#foreign_key;
