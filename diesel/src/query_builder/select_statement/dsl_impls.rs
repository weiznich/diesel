--- conflicted
+++ resolved
@@ -34,9 +34,6 @@
 impl<F, D, W, O, LOf, G, H, LC, Rhs, Kind, On> InternalJoinDsl<Rhs, Kind, On>
     for SelectStatement<FromClause<F>, DefaultSelectClause<FromClause<F>>, D, W, O, LOf, G, H, LC>
 where
-<<<<<<< HEAD
-    SelectStatement<JoinOn<Join<F, Rhs, Kind>, On>, S, D, W, O, L, Of, G, LC>: Query,
-=======
     F: QuerySource,
     Rhs: QuerySource,
     JoinOn<Join<F, Rhs, Kind>, On>: QuerySource,
@@ -50,8 +47,7 @@
         G,
         H,
         LC,
-    >: AsQuery,
->>>>>>> 37ec18f4
+    >: Query,
 {
     type Output = SelectStatement<
         FromClause<JoinOn<Join<F, Rhs, Kind>, On>>,
