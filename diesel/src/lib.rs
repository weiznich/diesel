//! # Diesel
//!
//! Diesel is an ORM and query builder designed to reduce the boilerplate for database interactions.
//! If this is your first time reading this documentation,
//! we recommend you start with the [getting started guide].
//! We also have [many other long form guides].
//!
//! [getting started guide]: https://diesel.rs/guides/getting-started/
//! [many other long form guides]: https://diesel.rs/guides
//!
//! # Where to find things
//!
//! ## Declaring your schema
//!
//! For Diesel to validate your queries at compile time
//! it requires you to specify your schema in your code,
//! which you can do with [the `table!` macro][`table!`].
//! `diesel print-schema` or `infer_schema!` can be used
//! to automatically generate these macro calls
//! (by connecting to your database and querying its schema).
//!
//! [`table!`]: macro.table.html
//!
//! ## Getting started
//!
//! Queries usually start from either a table, or a function like [`update`].
//! Those functions can be found [here](#functions).
//!
//! Diesel provides a [`prelude` module](prelude),
//! which exports most of the typically used traits and types.
//! We are conservative about what goes in this module,
//! and avoid anything which has a generic name.
//! Files which use Diesel are expected to have `use diesel::prelude::*;`.
//!
//! [`update`]: fn.update.html
//!
//! ## Constructing a query
//!
//! The tools the query builder gives you can be put into these three categories:
//!
//! - "Query builder methods" are things that map to portions of a whole query
//!   (such as `ORDER` and `WHERE`). These methods usually have the same name
//!   as the SQL they map to, except for `WHERE` which is called `filter` in Diesel
//!   (To not conflict with the Rust keyword).
//!   These methods live in [the `query_dsl` module](query_dsl).
//! - "Expression methods" are things you would call on columns
//!   or other individual values.
//!   These methods live in [the `expression_methods` module](expression_methods)
//!   You can often find these by thinking "what would this be called"
//!   if it were a method
//!   and typing that into the search bar
//!   (e.g. `LIKE` is called `like` in Diesel).
//!   Most operators are named based on the Rust function which maps to that
//!   operator in [`std::ops`][]
//!   (For example `==` is called `.eq`, and `!=` is called `.ne`).
//! - "Bare functions" are normal SQL functions
//!   such as `sum`.
//!   They live in [the `dsl` module](dsl).
//!   Diesel only supports a very small number of these functions.
//!   You can declare additional functions you want to use
//!   with [the `sql_function!` macro][`sql_function!`].
//!
//! [`std::ops`]: //doc.rust-lang.org/stable/std/ops/index.html
//! [`sql_function!`]: macro.sql_function.html
//!
//! ## Serializing and Deserializing
//!
//! Types which represent the result of a SQL query implement
//! a trait called [`Queryable`].
//!
//! Diesel maps "Rust types" (e.g. `i32`) to and from "SQL types"
//! (e.g. [`diesel::sql_types::Integer`]).
//! You can find all the types supported by Diesel in [the `sql_types` module](sql_types).
//! These types are only used to represent a SQL type.
//! You should never put them on your `Queryable` structs.
//!
//! To find all the Rust types which can be used with a given SQL type,
//! see the documentation for that SQL type.
//!
//! To find all the SQL types which can be used with a Rust type,
//! go to the docs for either [`ToSql`] or [`FromSql`],
//! go to the "Implementors" section,
//! and find the Rust type you want to use.
//!
//! [`Queryable`]: deserialize/trait.Queryable.html
//! [`diesel::sql_types::Integer`]: sql_types/struct.Integer.html
//! [`ToSql`]: serialize/trait.ToSql.html
//! [`FromSql`]: deserialize/trait.FromSql.html
//!
//! ## Getting help
//!
//! If you run into problems, Diesel has a very active Gitter room.
//! You can come ask for help at
//! [gitter.im/diesel-rs/diesel](https://gitter.im/diesel-rs/diesel)

#![cfg_attr(feature = "unstable", feature(specialization))]
// Built-in Lints
<<<<<<< HEAD
#![deny(
    //    warnings,
)]
=======
#![deny(warnings)]
>>>>>>> bc6110d3
#![warn(
    missing_debug_implementations,
    missing_copy_implementations,
    missing_docs
)]
// Clippy lints
#![allow(
    clippy::option_map_unwrap_or_else,
    clippy::option_map_unwrap_or,
    clippy::match_same_arms,
    clippy::type_complexity,
    clippy::redundant_field_names
)]
#![cfg_attr(test, allow(clippy::option_map_unwrap_or, clippy::result_unwrap_used))]
#![warn(
    clippy::option_unwrap_used,
    clippy::result_unwrap_used,
    clippy::print_stdout,
    clippy::wrong_pub_self_convention,
    clippy::mut_mut,
    clippy::non_ascii_literal,
    clippy::similar_names,
    clippy::unicode_not_nfc,
    clippy::enum_glob_use,
    clippy::if_not_else,
    clippy::items_after_statements,
    clippy::used_underscore_binding
)]

#[cfg(feature = "postgres")]
#[macro_use]
extern crate bitflags;
extern crate byteorder;
#[macro_use]
extern crate diesel_derives;
#[doc(hidden)]
pub use diesel_derives::*;

#[macro_use]
mod macros;

#[cfg(test)]
#[macro_use]
extern crate cfg_if;

#[cfg(test)]
pub mod test_helpers;

pub mod associations;
pub mod backend;
pub mod connection;
pub mod data_types;
pub mod deserialize;
#[macro_use]
pub mod expression;
pub mod expression_methods;
#[doc(hidden)]
pub mod insertable;
pub mod query_builder;
pub mod query_dsl;
pub mod query_source;
#[cfg(feature = "r2d2")]
pub mod r2d2;
pub mod result;
pub mod serialize;
#[macro_use]
pub mod sql_types;
pub mod migration;
pub mod row;

#[cfg(feature = "mysql")]
pub mod mysql;
#[cfg(feature = "postgres")]
pub mod pg;
#[cfg(feature = "sqlite")]
pub mod sqlite;

mod type_impls;
mod util;

pub mod dsl {
    //! Includes various helper types and bare functions which are named too
    //! generically to be included in prelude, but are often used when using Diesel.

    #[doc(inline)]
    pub use crate::helper_types::*;

    #[doc(inline)]
    pub use crate::expression::dsl::*;

    #[doc(inline)]
    pub use crate::query_builder::functions::{
        delete, insert_into, insert_or_ignore_into, replace_into, select, sql_query, update,
    };
}

pub mod helper_types {
    //! Provide helper types for concisely writing the return type of functions.
    //! As with iterators, it is unfortunately difficult to return a partially
    //! constructed query without exposing the exact implementation of the
    //! function. Without higher kinded types, these various DSLs can't be
    //! combined into a single trait for boxing purposes.
    //!
    //! All types here are in the form `<FirstType as
    //! DslName<OtherTypes>>::Output`. So the return type of
    //! `users.filter(first_name.eq("John")).order(last_name.asc()).limit(10)` would
    //! be `Limit<Order<FindBy<users, first_name, &str>, Asc<last_name>>>`
    use super::query_builder::locking_clause as lock;
    use super::query_dsl::methods::*;
    use super::query_dsl::*;
    use super::query_source::joins;

    #[doc(inline)]
    pub use crate::expression::helper_types::*;

    /// Represents the return type of `.select(selection)`
    pub type Select<Source, Selection> = <Source as SelectDsl<Selection>>::Output;

    /// Represents the return type of `.filter(predicate)`
    pub type Filter<Source, Predicate> = <Source as FilterDsl<Predicate>>::Output;

    /// Represents the return type of `.filter(lhs.eq(rhs))`
    pub type FindBy<Source, Column, Value> = Filter<Source, Eq<Column, Value>>;

    /// Represents the return type of `.for_update()`
    pub type ForUpdate<Source> = <Source as LockingDsl<lock::ForUpdate>>::Output;

    /// Represents the return type of `.for_no_key_update()`
    pub type ForNoKeyUpdate<Source> = <Source as LockingDsl<lock::ForNoKeyUpdate>>::Output;

    /// Represents the return type of `.for_share()`
    pub type ForShare<Source> = <Source as LockingDsl<lock::ForShare>>::Output;

    /// Represents the return type of `.for_key_share()`
    pub type ForKeyShare<Source> = <Source as LockingDsl<lock::ForKeyShare>>::Output;

    /// Represents the return type of `.skip_locked()`
    pub type SkipLocked<Source> = <Source as ModifyLockDsl<lock::SkipLocked>>::Output;

    /// Represents the return type of `.no_wait()`
    pub type NoWait<Source> = <Source as ModifyLockDsl<lock::NoWait>>::Output;

    /// Represents the return type of `.find(pk)`
    pub type Find<Source, PK> = <Source as FindDsl<PK>>::Output;

    /// Represents the return type of `.or_filter(predicate)`
    pub type OrFilter<Source, Predicate> = <Source as OrFilterDsl<Predicate>>::Output;

    /// Represents the return type of `.order(ordering)`
    pub type Order<Source, Ordering> = <Source as OrderDsl<Ordering>>::Output;

    /// Represents the return type of `.then_order_by(ordering)`
    pub type ThenOrderBy<Source, Ordering> = <Source as ThenOrderDsl<Ordering>>::Output;

    /// Represents the return type of `.limit()`
    pub type Limit<Source> = <Source as LimitDsl>::Output;

    /// Represents the return type of `.offset()`
    pub type Offset<Source> = <Source as OffsetDsl>::Output;

    /// Represents the return type of `.inner_join(rhs)`
    pub type InnerJoin<Source, Rhs> =
        <Source as JoinWithImplicitOnClause<Rhs, joins::Inner>>::Output;

    /// Represents the return type of `.left_join(rhs)`
    pub type LeftJoin<Source, Rhs> =
        <Source as JoinWithImplicitOnClause<Rhs, joins::LeftOuter>>::Output;

    use super::associations::HasTable;
    use super::query_builder::{AsChangeset, IntoUpdateTarget, UpdateStatement};
    /// Represents the return type of `update(lhs).set(rhs)`
    pub type Update<Target, Changes> = UpdateStatement<
        <Target as HasTable>::Table,
        <Target as IntoUpdateTarget>::WhereClause,
        <Changes as AsChangeset>::Changeset,
    >;

    /// Represents the return type of `.into_boxed::<'a, DB>()`
    pub type IntoBoxed<'a, Source, DB> = <Source as BoxedDsl<'a, DB>>::Output;

    /// Represents the return type of `.distinct()`
    pub type Distinct<Source> = <Source as DistinctDsl>::Output;

    /// Represents the return type of `.distinct_on(expr)`
    #[cfg(feature = "postgres")]
    pub type DistinctOn<Source, Expr> = <Source as DistinctOnDsl<Expr>>::Output;

    /// Represents the return type of `.single_value()`
    pub type SingleValue<Source> = <Source as SingleValueDsl>::Output;

    /// Represents the return type of `.nullable()`
    pub type NullableSelect<Source> = <Source as SelectNullableDsl>::Output;
}

pub mod prelude {
    //! Re-exports important traits and types. Meant to be glob imported when using Diesel.
    pub use crate::associations::{GroupedBy, Identifiable};
    pub use crate::connection::Connection;
    #[deprecated(
        since = "1.1.0",
        note = "Explicitly `use diesel::deserialize::Queryable"
    )]
    pub use crate::deserialize::Queryable;
    pub use crate::expression::{
        AppearsOnTable, BoxableExpression, Expression, IntoSql, SelectableExpression,
    };
    pub use crate::expression_methods::*;
    #[doc(inline)]
    pub use crate::insertable::Insertable;
    #[doc(hidden)]
    pub use crate::query_dsl::GroupByDsl;
    pub use crate::query_dsl::{BelongingToDsl, JoinOnDsl, QueryDsl, RunQueryDsl, SaveChangesDsl};

    pub use crate::query_source::{Column, JoinTo, QuerySource, Table};
    pub use crate::result::{ConnectionError, ConnectionResult, OptionalExtension, QueryResult};

    #[cfg(feature = "mysql")]
    pub use crate::mysql::MysqlConnection;
    #[cfg(feature = "postgres")]
    pub use crate::pg::{PgConnection, PostgresConnection};
    #[cfg(feature = "sqlite")]
    pub use crate::sqlite::SqliteConnection;
}

pub use crate::prelude::*;
#[doc(inline)]
pub use crate::query_builder::debug_query;
#[doc(inline)]
pub use crate::query_builder::functions::{
    delete, insert_into, insert_or_ignore_into, replace_into, select, sql_query, update,
};
pub use crate::result::Error::NotFound;

pub(crate) mod diesel {
    pub use super::*;
}<|MERGE_RESOLUTION|>--- conflicted
+++ resolved
@@ -95,13 +95,7 @@
 
 #![cfg_attr(feature = "unstable", feature(specialization))]
 // Built-in Lints
-<<<<<<< HEAD
-#![deny(
-    //    warnings,
-)]
-=======
-#![deny(warnings)]
->>>>>>> bc6110d3
+//#![deny(warnings)]
 #![warn(
     missing_debug_implementations,
     missing_copy_implementations,
